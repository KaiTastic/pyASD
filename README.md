<<<<<<< HEAD
<p align="left">
	<img src="https://img.shields.io/badge/version-1.0.1-orange.svg?style=flat-square" alt="Current Version">
	<img src="https://img.shields.io/badge/python-3.8%2B-blue.svg?style=flat-square" alt="Python 3.8+">
	<img src="https://img.shields.io/badge/license-MIT-green.svg?style=flat-square" alt="MIT License">
	<a href="https://github.com/KaiTastic/ASD_File_Reader/actions/workflows/python-package.yml">
		<img src="https://github.com/KaiTastic/ASD_File_Reader/actions/workflows/python-package.yml/badge.svg?branch=main" alt="CI Status">
	</a>
</p>
=======
### pyASD - Python ASD Spectral File Reader

[![PyPI version](https://img.shields.io/pypi/v/pyASD.svg)](https://pypi.org/project/pyASD/)
[![Python versions](https://img.shields.io/pypi/pyversions/pyASD.svg)](https://pypi.org/project/pyASD/)
[![License](https://img.shields.io/github/license/KaiTastic/pyASD.svg)](https://github.com/KaiTastic/pyASD/blob/main/LICENSE)

## 📦 Installation

```bash
pip install pyASD
```

## 🚀 Quick Start

```python
from src import ASDFile

# Option 1: Auto-load file on initialization
asd = ASDFile("path/to/file.asd")

# Option 2: Create instance first, then load file
asd = ASDFile()
asd.read("path/to/file.asd")

# Access data
wavelengths = asd.wavelengths  # Note: plural form
reflectance = asd.reflectance
metadata = asd.metadata
```
>>>>>>> cd9cb4d9

# ASD File Reader

<<<<<<< HEAD
**A Python library for reading and parsing all versions of ASD binary spectral files.**

## Version Information

**Current Version:** 1.0.1

📋 **[View Full Changelog](CHANGELOG.md)** - Complete version history and detailed release notes

### What's New in v1.0.1
- Enhanced README documentation with compatibility testing details
- Improved GitHub Actions CI/CD workflow
- Multi-platform testing across Ubuntu, Windows, and macOS
- Extended Python version support (3.8-3.13)
- Code quality improvements and linting integration

## Author & License
=======
Cao, Kai. (2025). "pyASD - Python ASD Spectral File Reader". https://github.com/KaiTastic/pyASD
>>>>>>> cd9cb4d9

**Author:** Kai Cao

**Contact:** caokai_cgs@163.com

**License:** MIT License (see LICENSE file)

If you use this library, please cite:

```
Cao, Kai. (2025). "ASD_File_Reader". https://github.com/KaiTastic/ASD_File_Reader
```

<<<<<<< HEAD
## Overview
=======
A Python library for reading and parsing all versions of *.asd binary spectral files.
>>>>>>> cd9cb4d9

`ASD_File_Reader` is designed to read and parse binary `*.asd` files produced by a wide range of ASD spectroradiometers, supporting all major versions (1-8) and instrument types. It provides access to all key data structures in ASD files, including spectrum data, metadata, calibration, reference, classifier, and more.

### Compatibility Testing

<<<<<<< HEAD
This project is automatically tested via GitHub Actions across multiple platforms and Python versions:
- **Operating Systems:** Ubuntu, Windows, macOS
- **Python Versions:** 3.8, 3.9, 3.10, 3.11, 3.12, 3.13, and latest stable
- **Testing:** Unit tests, code linting (flake8), and integration tests
=======
> ASD AgriSpec, ASD FieldSpec range, ASD FieldSpec 4 Hi-Res NG, ASD FieldSpec 4 Hi-Res, ASD FieldSpec 4 Standard-Res, ASD FieldSpec 4 Wide-Res, ASD HandHeld 2 Pro, ASD HandHeld 2, ASD LabSpec range, ASD LabSpec 4 Bench, ASD LabSpec 4 Hi-Res, ASD LabSpec 4 Standard-Res, ASD TerraSpec range, ASD TerraSpec 4 Hi-Res, ASD TerraSpec 4 Standard-Res.
> <a href="https://www.malvernpanalytical.com/en/learn/knowledge-center/user-manuals/asd-file-format-v8" target="_blank" rel="noopener noreferrer">ASD Inc., (2017). ASD File Format: Version 8 (Revision): 1-10.</a>
>>>>>>> cd9cb4d9

All tests must pass before any code changes are merged, ensuring robust cross-platform compatibility.

#### Detailed Test Reports
- **[Latest CI Results](https://github.com/KaiTastic/ASD_File_Reader/actions/workflows/python-package.yml)** - View current build status and logs
- **[Test Matrix Summary](https://github.com/KaiTastic/ASD_File_Reader/actions)** - See all platform/version combinations
- **[Download Test Artifacts](https://github.com/KaiTastic/ASD_File_Reader/actions)** - Access detailed HTML test reports and coverage data

> **Tip:** Click on any completed workflow run to see the detailed test matrix summary and download platform-specific test reports.

## Supported Instruments

> ASD AgriSpec, ASD FieldSpec (all models), ASD HandHeld 2, ASD LabSpec (all models), ASD TerraSpec (all models), and more. See [ASD Inc., 2017](https://www.malvernpanalytical.com/en/learn/knowledge-center/user-manuals/asd-file-format-v8) for details.

## Installation

```bash
pip install numpy
# (Optional) For development:
# pip install -r requirements.txt
```

## Quick Start

```python
from src.asd_file_reader import ASDFile

asd = ASDFile('path/to/your/file.asd')
print(asd.metadata)
print(asd.spectrumData)
# Access other attributes: referenceFileHeader, referenceData, classifierData, calibrationHeader, etc.
```

## Features

- **Full ASD file version support** (v1-v8)
- Reads all major data blocks: metadata, spectrum, reference, classifier, calibration, audit log, signature
- Handles instrument-specific fields and calibration
- Benchmark-tested against ASD ViewSpecPro 6.2.0 for precision
- Extensible for future ASD file format changes

### ASD File Structure Mapping

| ASD File Structure             | Python Attribute(s)                                |
| ------------------------------ | -------------------------------------------------- |
| Spectrum File Header           | `asdFileVersion`, `metadata`                   |
| Spectrum Data                  | `spectrumData`                                   |
| Reference File Header          | `referenceFileHeader`                            |
| Reference Data                 | `referenceData`                                  |
| Classifier Data                | `classifierData`                                 |
| Dependent Variables            | `dependants`                                     |
| Calibration Header             | `calibrationHeader`                              |
| Absolute/Base Calibration Data | `calibrationSeriesABS`, `calibrationSeriesBSE` |
| Lamp Calibration Data          | `calibrationSeriesLMP`                           |
| Fiber Optic Data               | `calibrationSeriesFO`                            |
| Audit Log                      | `auditLog`                                       |
| Signature                      | `signature`                                      |

## Testing

<<<<<<< HEAD
Unit tests are provided in the `tests/` directory. To run all tests:
=======
Although the ASD Inc. official software **ViewSpecPro** has already offered the function "Process --> ASCII Export", to enhance the flexibility of pyASD, the equivalent "ASCII Export" function, or a more powerful tool/module will be provided for further spectroscopy processing.
>>>>>>> cd9cb4d9

```bash
python -m unittest discover -s tests
```

Benchmark tests compare results with ASD ViewSpecPro 6.2.0 for:

- Digital number (dn)
- Reflectance (and derivatives)
- Absolute reflectance
- log(1/R) (and derivatives)

<<<<<<< HEAD
Planned: radiance, irradiance, parabolic correction
=======
<a href="https://www.malvernpanalytical.com/en/learn/knowledge-center/user-manuals/asd-file-format-v8" target="_blank" rel="noopener noreferrer">ASD Inc., (2017). ASD File Format: Version 8 (Revision): 1-10.</a>
>>>>>>> cd9cb4d9

## Roadmap / Upcoming Features

- [ ] Spectral discontinuities (or "step/jump"): The radiation steps in the spectral curve at the junction of the instrument, which will affect the quality of the spectral data. This correction module will provide the temperature-based **Hueni method** ([Hueni and Bialek, 2017]()) and the parabola-based **ASD Parabolic method** ([ASD Inc., 2015]()) to correct the jumps.
- [ ] File format converter (ASCII export): Although the ASD Inc. official software **ViewSpecPro** has already offered the function "Process --> ASCII Export", to enhance the flexibility of ASD File Reader, the equivalent "ASCII Export" function, or a more powerful tool/module will be provided for further spectroscopy processing.
- [ ] More radiometric and statistical tools
- [ ] Extended instrument support and metadata extraction
- [ ] Release and pipy installation package

## References

<<<<<<< HEAD
- [ASD Inc., (2017). ASD File Format: Version 8 (Revision)](https://www.malvernpanalytical.com/en/learn/knowledge-center/user-manuals/asd-file-format-v8)
- ASD Inc., Indico Version 7 File Format
- ASD Inc., (2008). ViewSpec Pro User Manual
- ASD Inc., (2015). FieldSpec 4 User Manual
- [Hueni, A. &amp; Bialek, A. (2017). &#34;Cause, Effect, and Correction of Field Spectroradiometer Interchannel Radiometric Steps.&#34; IEEE JSTARS 10(4): 1542-1551](https://ieeexplore.ieee.org/document/7819458)

=======
<a href="https://ieeexplore.ieee.org/document/7819458" target="_blank" rel="noopener noreferrer">Hueni, A. and A. Bialek, (2017). "Cause, Effect, and Correction of Field Spectroradiometer Interchannel Radiometric Steps." IEEE Journal of Selected Topics in Applied Earth Observations and Remote Sensing 10(4): 1542-1551</a>.


>>>>>>> cd9cb4d9
<|MERGE_RESOLUTION|>--- conflicted
+++ resolved
@@ -1,200 +1,109 @@
-<<<<<<< HEAD
-<p align="left">
-	<img src="https://img.shields.io/badge/version-1.0.1-orange.svg?style=flat-square" alt="Current Version">
-	<img src="https://img.shields.io/badge/python-3.8%2B-blue.svg?style=flat-square" alt="Python 3.8+">
-	<img src="https://img.shields.io/badge/license-MIT-green.svg?style=flat-square" alt="MIT License">
-	<a href="https://github.com/KaiTastic/ASD_File_Reader/actions/workflows/python-package.yml">
-		<img src="https://github.com/KaiTastic/ASD_File_Reader/actions/workflows/python-package.yml/badge.svg?branch=main" alt="CI Status">
-	</a>
-</p>
-=======
-### pyASD - Python ASD Spectral File Reader
-
-[![PyPI version](https://img.shields.io/pypi/v/pyASD.svg)](https://pypi.org/project/pyASD/)
-[![Python versions](https://img.shields.io/pypi/pyversions/pyASD.svg)](https://pypi.org/project/pyASD/)
-[![License](https://img.shields.io/github/license/KaiTastic/pyASD.svg)](https://github.com/KaiTastic/pyASD/blob/main/LICENSE)
-
-## 📦 Installation
-
-```bash
-pip install pyASD
-```
-
-## 🚀 Quick Start
-
-```python
-from src import ASDFile
-
-# Option 1: Auto-load file on initialization
-asd = ASDFile("path/to/file.asd")
-
-# Option 2: Create instance first, then load file
-asd = ASDFile()
-asd.read("path/to/file.asd")
-
-# Access data
-wavelengths = asd.wavelengths  # Note: plural form
-reflectance = asd.reflectance
-metadata = asd.metadata
-```
->>>>>>> cd9cb4d9
-
-# ASD File Reader
-
-<<<<<<< HEAD
-**A Python library for reading and parsing all versions of ASD binary spectral files.**
-
-## Version Information
-
-**Current Version:** 1.0.1
-
-📋 **[View Full Changelog](CHANGELOG.md)** - Complete version history and detailed release notes
-
-### What's New in v1.0.1
-- Enhanced README documentation with compatibility testing details
-- Improved GitHub Actions CI/CD workflow
-- Multi-platform testing across Ubuntu, Windows, and macOS
-- Extended Python version support (3.8-3.13)
-- Code quality improvements and linting integration
-
-## Author & License
-=======
-Cao, Kai. (2025). "pyASD - Python ASD Spectral File Reader". https://github.com/KaiTastic/pyASD
->>>>>>> cd9cb4d9
-
-**Author:** Kai Cao
-
-**Contact:** caokai_cgs@163.com
-
-**License:** MIT License (see LICENSE file)
-
-If you use this library, please cite:
-
-```
-Cao, Kai. (2025). "ASD_File_Reader". https://github.com/KaiTastic/ASD_File_Reader
-```
-
-<<<<<<< HEAD
-## Overview
-=======
-A Python library for reading and parsing all versions of *.asd binary spectral files.
->>>>>>> cd9cb4d9
-
-`ASD_File_Reader` is designed to read and parse binary `*.asd` files produced by a wide range of ASD spectroradiometers, supporting all major versions (1-8) and instrument types. It provides access to all key data structures in ASD files, including spectrum data, metadata, calibration, reference, classifier, and more.
-
-### Compatibility Testing
-
-<<<<<<< HEAD
-This project is automatically tested via GitHub Actions across multiple platforms and Python versions:
-- **Operating Systems:** Ubuntu, Windows, macOS
-- **Python Versions:** 3.8, 3.9, 3.10, 3.11, 3.12, 3.13, and latest stable
-- **Testing:** Unit tests, code linting (flake8), and integration tests
-=======
-> ASD AgriSpec, ASD FieldSpec range, ASD FieldSpec 4 Hi-Res NG, ASD FieldSpec 4 Hi-Res, ASD FieldSpec 4 Standard-Res, ASD FieldSpec 4 Wide-Res, ASD HandHeld 2 Pro, ASD HandHeld 2, ASD LabSpec range, ASD LabSpec 4 Bench, ASD LabSpec 4 Hi-Res, ASD LabSpec 4 Standard-Res, ASD TerraSpec range, ASD TerraSpec 4 Hi-Res, ASD TerraSpec 4 Standard-Res.
-> <a href="https://www.malvernpanalytical.com/en/learn/knowledge-center/user-manuals/asd-file-format-v8" target="_blank" rel="noopener noreferrer">ASD Inc., (2017). ASD File Format: Version 8 (Revision): 1-10.</a>
->>>>>>> cd9cb4d9
-
-All tests must pass before any code changes are merged, ensuring robust cross-platform compatibility.
-
-#### Detailed Test Reports
-- **[Latest CI Results](https://github.com/KaiTastic/ASD_File_Reader/actions/workflows/python-package.yml)** - View current build status and logs
-- **[Test Matrix Summary](https://github.com/KaiTastic/ASD_File_Reader/actions)** - See all platform/version combinations
-- **[Download Test Artifacts](https://github.com/KaiTastic/ASD_File_Reader/actions)** - Access detailed HTML test reports and coverage data
-
-> **Tip:** Click on any completed workflow run to see the detailed test matrix summary and download platform-specific test reports.
-
-## Supported Instruments
-
-> ASD AgriSpec, ASD FieldSpec (all models), ASD HandHeld 2, ASD LabSpec (all models), ASD TerraSpec (all models), and more. See [ASD Inc., 2017](https://www.malvernpanalytical.com/en/learn/knowledge-center/user-manuals/asd-file-format-v8) for details.
-
-## Installation
-
-```bash
-pip install numpy
-# (Optional) For development:
-# pip install -r requirements.txt
-```
-
-## Quick Start
-
-```python
-from src.asd_file_reader import ASDFile
-
-asd = ASDFile('path/to/your/file.asd')
-print(asd.metadata)
-print(asd.spectrumData)
-# Access other attributes: referenceFileHeader, referenceData, classifierData, calibrationHeader, etc.
-```
-
-## Features
-
-- **Full ASD file version support** (v1-v8)
-- Reads all major data blocks: metadata, spectrum, reference, classifier, calibration, audit log, signature
-- Handles instrument-specific fields and calibration
-- Benchmark-tested against ASD ViewSpecPro 6.2.0 for precision
-- Extensible for future ASD file format changes
-
-### ASD File Structure Mapping
-
-| ASD File Structure             | Python Attribute(s)                                |
-| ------------------------------ | -------------------------------------------------- |
-| Spectrum File Header           | `asdFileVersion`, `metadata`                   |
-| Spectrum Data                  | `spectrumData`                                   |
-| Reference File Header          | `referenceFileHeader`                            |
-| Reference Data                 | `referenceData`                                  |
-| Classifier Data                | `classifierData`                                 |
-| Dependent Variables            | `dependants`                                     |
-| Calibration Header             | `calibrationHeader`                              |
-| Absolute/Base Calibration Data | `calibrationSeriesABS`, `calibrationSeriesBSE` |
-| Lamp Calibration Data          | `calibrationSeriesLMP`                           |
-| Fiber Optic Data               | `calibrationSeriesFO`                            |
-| Audit Log                      | `auditLog`                                       |
-| Signature                      | `signature`                                      |
-
-## Testing
-
-<<<<<<< HEAD
-Unit tests are provided in the `tests/` directory. To run all tests:
-=======
-Although the ASD Inc. official software **ViewSpecPro** has already offered the function "Process --> ASCII Export", to enhance the flexibility of pyASD, the equivalent "ASCII Export" function, or a more powerful tool/module will be provided for further spectroscopy processing.
->>>>>>> cd9cb4d9
-
-```bash
-python -m unittest discover -s tests
-```
-
-Benchmark tests compare results with ASD ViewSpecPro 6.2.0 for:
-
-- Digital number (dn)
-- Reflectance (and derivatives)
-- Absolute reflectance
-- log(1/R) (and derivatives)
-
-<<<<<<< HEAD
-Planned: radiance, irradiance, parabolic correction
-=======
-<a href="https://www.malvernpanalytical.com/en/learn/knowledge-center/user-manuals/asd-file-format-v8" target="_blank" rel="noopener noreferrer">ASD Inc., (2017). ASD File Format: Version 8 (Revision): 1-10.</a>
->>>>>>> cd9cb4d9
-
-## Roadmap / Upcoming Features
-
-- [ ] Spectral discontinuities (or "step/jump"): The radiation steps in the spectral curve at the junction of the instrument, which will affect the quality of the spectral data. This correction module will provide the temperature-based **Hueni method** ([Hueni and Bialek, 2017]()) and the parabola-based **ASD Parabolic method** ([ASD Inc., 2015]()) to correct the jumps.
-- [ ] File format converter (ASCII export): Although the ASD Inc. official software **ViewSpecPro** has already offered the function "Process --> ASCII Export", to enhance the flexibility of ASD File Reader, the equivalent "ASCII Export" function, or a more powerful tool/module will be provided for further spectroscopy processing.
-- [ ] More radiometric and statistical tools
-- [ ] Extended instrument support and metadata extraction
-- [ ] Release and pipy installation package
-
-## References
-
-<<<<<<< HEAD
-- [ASD Inc., (2017). ASD File Format: Version 8 (Revision)](https://www.malvernpanalytical.com/en/learn/knowledge-center/user-manuals/asd-file-format-v8)
-- ASD Inc., Indico Version 7 File Format
-- ASD Inc., (2008). ViewSpec Pro User Manual
-- ASD Inc., (2015). FieldSpec 4 User Manual
-- [Hueni, A. &amp; Bialek, A. (2017). &#34;Cause, Effect, and Correction of Field Spectroradiometer Interchannel Radiometric Steps.&#34; IEEE JSTARS 10(4): 1542-1551](https://ieeexplore.ieee.org/document/7819458)
-
-=======
-<a href="https://ieeexplore.ieee.org/document/7819458" target="_blank" rel="noopener noreferrer">Hueni, A. and A. Bialek, (2017). "Cause, Effect, and Correction of Field Spectroradiometer Interchannel Radiometric Steps." IEEE Journal of Selected Topics in Applied Earth Observations and Remote Sensing 10(4): 1542-1551</a>.
-
-
->>>>>>> cd9cb4d9
+### pyASD - Python ASD Spectral File Reader
+
+[![PyPI version](https://img.shields.io/pypi/v/pyASD.svg)](https://pypi.org/project/pyASD/)
+[![Python versions](https://img.shields.io/pypi/pyversions/pyASD.svg)](https://pypi.org/project/pyASD/)
+[![License](https://img.shields.io/github/license/KaiTastic/pyASD.svg)](https://github.com/KaiTastic/pyASD/blob/main/LICENSE)
+
+## 📦 Installation
+
+```bash
+pip install pyASD
+```
+
+## 🚀 Quick Start
+
+```python
+from src import ASDFile
+
+# Option 1: Auto-load file on initialization
+asd = ASDFile("path/to/file.asd")
+
+# Option 2: Create instance first, then load file
+asd = ASDFile()
+asd.read("path/to/file.asd")
+
+# Access data
+wavelengths = asd.wavelengths  # Note: plural form
+reflectance = asd.reflectance
+metadata = asd.metadata
+```
+
+##### To cite this repository:
+
+Cao, Kai. (2025). "pyASD - Python ASD Spectral File Reader". https://github.com/KaiTastic/pyASD
+
+### Repository Introduction
+
+A Python library for reading and parsing all versions of *.asd binary spectral files.
+
+##### About the *.asd file
+
+ The *.asd file supports for:
+
+> ASD AgriSpec, ASD FieldSpec range, ASD FieldSpec 4 Hi-Res NG, ASD FieldSpec 4 Hi-Res, ASD FieldSpec 4 Standard-Res, ASD FieldSpec 4 Wide-Res, ASD HandHeld 2 Pro, ASD HandHeld 2, ASD LabSpec range, ASD LabSpec 4 Bench, ASD LabSpec 4 Hi-Res, ASD LabSpec 4 Standard-Res, ASD TerraSpec range, ASD TerraSpec 4 Hi-Res, ASD TerraSpec 4 Standard-Res.
+> <a href="https://www.malvernpanalytical.com/en/learn/knowledge-center/user-manuals/asd-file-format-v8" target="_blank" rel="noopener noreferrer">ASD Inc., (2017). ASD File Format: Version 8 (Revision): 1-10.</a>
+
+###   Description for Version 1.0.0 (ASD_File_Reader.py)
+
+| ASD File Structure             | class ASDFile()                                      |
+| ------------------------------ | ---------------------------------------------------- |
+| Spectrum File Header           | self.asdFileVersion; self.metadata                   |
+| Spectrum Data                  | self.spectrumData                                    |
+| Reference File Header          | self.referenceFileHeader                             |
+| Reference Data                 | self.referenceData                                   |
+| Classifier Data                | self.classifierData                                  |
+| Dependent Variables            | self.dependants                                      |
+| Calibration Header             | self.calibrationHeader                               |
+| Absolute/Base Calibration Data | self.calibrationSeriesABS; self.calibrationSeriesBSE |
+| Lamp Calibration Data          | self.calibrationSeriesLMP                            |
+| Fiber Optic Data               | self.calibrationSeriesFO                             |
+| Audit Log                      | self.auditLog                                        |
+| Signature                      | self.signature                                       |
+
+#### Benchmark test
+
+As shown in the folder `.\tests\`, besides the conventional tests for packing and unpacking of the byte stream, the unit test also conducted the benchmark test for the calculation of accurate precision  results with ASD Inc. official software **ViewSpecPro 6.2.0**, in the following aspects:
+
+##### Tested
+
+- @dn
+- @reflectance, reflectanceNoDeriv, reflectance1stDeriv, reflectance2ndDeriv
+- @absoluteReflectance
+- @log1R, log1RNoDeriv, log1R1stDeriv, log1R2ndDeriv
+
+##### **Not yet finished (to be completed):**
+
+- @radiance
+- @irradiance
+- @parabolic_correction
+
+### Upcoming Features:
+
+#### Spectral Discontinuities Correction
+
+Spectral discontinuities, or "step/jump", are the radiation steps in the spectral curve at the junction of the instrument, which will affect the quality of the spectral data. This correction module will provide the temperature-based **Hueni method** ([Hueni and Bialek, 2017]()) and the parabola-based **ASD Parabolic method** ([ASD Inc., 2015]()) to correct the jumps.
+
+##### Code Description
+
+###### Solve for external temperature based on empirical formula
+
+By querying the `coeffs` table (`src\asd_temp_corr_coeffs.mat`), we can get the `a, b, c` values, and solve T according to the `eq. 8` in ([Hueni and Bialek, 2017]()).
+
+#### File Format Converter:
+
+Although the ASD Inc. official software **ViewSpecPro** has already offered the function "Process --> ASCII Export", to enhance the flexibility of pyASD, the equivalent "ASCII Export" function, or a more powerful tool/module will be provided for further spectroscopy processing.
+
+
+
+#### Reference
+
+<a href="https://www.malvernpanalytical.com/en/learn/knowledge-center/user-manuals/asd-file-format-v8" target="_blank" rel="noopener noreferrer">ASD Inc., (2017). ASD File Format: Version 8 (Revision): 1-10.</a>
+
+ASD Inc., Indico Version 7 File Format: 1-9.
+
+ASD Inc., (2008). ViewSpec Pro User Manual: 1-24.
+
+ASD Inc., (2015). FieldSpec 4 User Manual, pp. 1-10.
+
+<a href="https://ieeexplore.ieee.org/document/7819458" target="_blank" rel="noopener noreferrer">Hueni, A. and A. Bialek, (2017). "Cause, Effect, and Correction of Field Spectroradiometer Interchannel Radiometric Steps." IEEE Journal of Selected Topics in Applied Earth Observations and Remote Sensing 10(4): 1542-1551</a>.
+